--- conflicted
+++ resolved
@@ -18,12 +18,7 @@
 sentencepiece = "^0.2.0"
 python-multipart = "^0.0.20"
 transformers = "^4.51.3"
-<<<<<<< HEAD
-mlflow = "^2.22.0"
-datasets = "^3.6.0"
-=======
 huggingface-hub = "^0.31.4"
->>>>>>> e9d09041
 
 
 [build-system]
